--- conflicted
+++ resolved
@@ -13,8 +13,6 @@
 from dataclasses import dataclass, asdict
 
 
-<<<<<<< HEAD
-=======
 @dataclass
 class Proposal:
     phase_of_interest: str
@@ -24,7 +22,6 @@
     probabilities: list
 
 
->>>>>>> 8fb17851
 class XCACompanion:
     def __init__(
         self,
@@ -229,11 +226,7 @@
     # THIS IS A BAD HACK FOR MAC TESTING #
     import os
 
-<<<<<<< HEAD
-    # os.environ['KMP_DUPLICATE_LIB_OK'] = 'True'
-=======
     os.environ["KMP_DUPLICATE_LIB_OK"] = "True"
->>>>>>> 8fb17851
     # THIS IS A BAD HACK FOR MAC TESTING #
 
     import databroker._drivers.msgpack
@@ -243,20 +236,10 @@
     # Creating a pretend document via dictionary
     # Do the work of extract_event_page()
     cat = databroker._drivers.msgpack.BlueskyMsgpackCatalog(
-<<<<<<< HEAD
         "/mnt/data/bnl/2020-12_ae/kyc_day1/*.msgpack"
     )
 
     for name in ["73ac6ea4-a528-4fb7-ae2f-eb44ed8d684d"]:
-=======
-        str(
-            Path(
-                "~/Documents/Project-Adaptive/KarenChenWiegart/kyc_day1/*"
-            ).expanduser()
-        )
-    )
-    for name in cat:
->>>>>>> 8fb17851
         print(name)
         ds = cat[name].primary.read()
 
@@ -265,7 +248,6 @@
     independent = np.array(science_pos)  # 4 space
 
     xca.tell_many(independent, measurement)
-<<<<<<< HEAD
 
     cat2 = databroker._drivers.msgpack.BlueskyMsgpackCatalog(
         "/mnt/data/bnl/2020-12_ae/day2_reduced/*.msgpack"
@@ -294,12 +276,8 @@
     independent = np.array(independent_cache)  # 4 space
     xca.tell_many(independent, measurement)
 
+    df_prby = record_output_probabilities(xca, "output_probabilities.csv")
     proposals1 = xca.ask(27)
     proposals2 = xca.ask(27)
-    #    print(proposals)
-=======
-    df_prby = record_output_probabilities(xca, "output_probabilities.csv")
-    proposals = xca.ask(27)
-    proposals = xca.ask(27)
     df_prop = record_detailed_proposals(xca, "output_proposals.csv")
->>>>>>> 8fb17851
+    #    print(proposals)